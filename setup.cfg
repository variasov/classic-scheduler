[metadata]
name = classic-scheduler
<<<<<<< HEAD
version = 1.2.0
=======
version = 1.1.1
>>>>>>> 17bdda2d
description = Provides scheduler
author = Sergei Variasov, Vasiliy Pichugin
author_email = variasov@gmail.com, pichugin_v_i@mail.ru
long_description = file: README.md
long_description_content_type = text/markdown
url = https://github.com/variasov/classic-scheduler
project_urls =
    Bug Tracker = https://github.com/variasov/classic-scheduler/issues
classifiers =
    Programming Language :: Python :: 3.10
    License :: OSI Approved :: MIT License
    Operating System :: OS Independent
    Development Status :: 4 - Beta


[options]
packages = find_namespace:
python_requires = >=3.10
install_requires =
    croniter~=3.0
package_dir =
    = sources


[options.packages.find]
where = sources

[options.extras_require]
dev =
    pytest~=6.2
    pytest-cov~=2.12
    twine~=3.4
    build~=0.7<|MERGE_RESOLUTION|>--- conflicted
+++ resolved
@@ -1,10 +1,6 @@
 [metadata]
 name = classic-scheduler
-<<<<<<< HEAD
-version = 1.2.0
-=======
-version = 1.1.1
->>>>>>> 17bdda2d
+version = 1.2.1
 description = Provides scheduler
 author = Sergei Variasov, Vasiliy Pichugin
 author_email = variasov@gmail.com, pichugin_v_i@mail.ru
